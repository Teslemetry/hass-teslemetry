"""Select platform for Teslemetry integration."""
from __future__ import annotations

from tesla_fleet_api.const import Scopes
from dataclasses import dataclass
from collections.abc import Callable

from homeassistant.components.select import SelectEntity, SelectEntityDescription
from homeassistant.config_entries import ConfigEntry
from homeassistant.core import HomeAssistant
from homeassistant.helpers.entity_platform import AddEntitiesCallback

from .const import DOMAIN, TeslemetrySeatHeaterOptions
from .entity import (
    TeslemetryVehicleEntity,
    TeslemetryEnergyInfoEntity,
)
from .models import TeslemetryEnergyData, TeslemetryVehicleData

SEAT_HEATERS = {
    "climate_state_seat_heater_left": "front_left",
    "climate_state_seat_heater_right": "front_right",
    "climate_state_seat_heater_rear_left": "rear_left",
    "climate_state_seat_heater_rear_center": "rear_center",
    "climate_state_seat_heater_rear_right": "rear_right",
    "climate_state_seat_heater_third_row_left": "third_row_left",
    "climate_state_seat_heater_third_row_right": "third_row_right",
}


@dataclass(frozen=True, kw_only=True)
class TeslemetrySelectEntityDescription(SelectEntityDescription):
    """Describes a Teslemetry Select entity."""

    key: str
    func: Callable


ENERGY_INFO_DESCRIPTIONS: tuple(TeslemetrySelectEntityDescription, ...) = (
    TeslemetrySelectEntityDescription(
        key="default_real_mode",
        func=lambda api, value: api.operation(value),
        options=["autonomous", "self_consumption", "backup"],
    ),
    TeslemetrySelectEntityDescription(
        key="component_net_meter_mode",
        func=lambda api, value: api.grid_import_export(
            customer_preferred_export_rule=value
        ),
        options=["battery_ok", "pv_only", "never"],
    ),
)


async def async_setup_entry(
    hass: HomeAssistant, entry: ConfigEntry, async_add_entities: AddEntitiesCallback
) -> None:
    """Set up the Teslemetry select platform from a config entry."""
    data = hass.data[DOMAIN][entry.entry_id]

    entities = []
    for vehicle in data.vehicles:
        scoped = Scopes.VEHICLE_CMDS in data.scopes
        entities.append(TeslemetrySeatHeaterSelectEntity(vehicle, "climate_state_seat_heater_left", scoped))
        entities.append(TeslemetrySeatHeaterSelectEntity(vehicle, "climate_state_seat_heater_right", scoped))
        if vehicle.coordinator.data.get("vehicle_config_rear_seat_heaters"):
            entities.append(TeslemetrySeatHeaterSelectEntity(vehicle, "climate_state_seat_heater_rear_left", scoped))
            entities.append(TeslemetrySeatHeaterSelectEntity(vehicle, "climate_state_seat_heater_rear_center", scoped))
            entities.append(TeslemetrySeatHeaterSelectEntity(vehicle, "climate_state_seat_heater_rear_right", scoped))
            if vehicle.coordinator.data.get("vehicle_config_third_row_seats") != "None":
                entities.append(TeslemetrySeatHeaterSelectEntity(vehicle, "climate_state_seat_heater_third_row_left", scoped))
                entities.append(TeslemetrySeatHeaterSelectEntity(vehicle, "climate_state_seat_heater_third_row_right", scoped))

    for energysite in data.energysites:
        for description in ENERGY_INFO_DESCRIPTIONS:
            if description.key in energysite.info_coordinator.data:
                entities.append(TeslemetryEnergySiteSelectEntity(
                    energysite, description, Scopes.ENERGY_CMDS in data.scopes
                ))

    async_add_entities(entities)


class TeslemetrySeatHeaterSelectEntity(TeslemetryVehicleEntity, SelectEntity):
    """Select entity for vehicle seat heater."""

    _attr_options = [
        TeslemetrySeatHeaterOptions.OFF,
        TeslemetrySeatHeaterOptions.LOW,
        TeslemetrySeatHeaterOptions.MEDIUM,
        TeslemetrySeatHeaterOptions.HIGH,
    ]

    def __init__(self, data: TeslemetryVehicleData, key: str, scoped: bool) -> None:
        """Initialize the vehicle seat select entity."""
        super().__init__(data, key)
        self.scoped = scoped

    @property
<<<<<<< HEAD
    def available(self) -> bool:
        """Return if seat heater is available."""
        return super().available

    @property
=======
>>>>>>> 1da48784
    def current_option(self) -> str | None:
        """Return the current selected option."""
        value = self.get()
        if value is None:
            return None
        return self._attr_options[value]

    async def async_select_option(self, option: str) -> None:
        """Change the selected option."""
        self.raise_for_scope()
        await self.wake_up_if_asleep()
        level = self._attr_options.index(option)
        await self.api.remote_seat_heater_request(SEAT_HEATERS[self.key], level)
        self.set((self.key, level))


class TeslemetryEnergySiteSelectEntity(TeslemetryEnergyInfoEntity, SelectEntity):
    """Select entity for energy sites."""

    def __init__(
        self,
        data: TeslemetryEnergyData,
        description: TeslemetrySelectEntityDescription,
        scoped: bool,
    ) -> None:
        """Initialize the operation mode select entity."""
        super().__init__(data, description.key)
        self.scoped = scoped
        self.entity_description = description

    @property
    def current_option(self) -> str | None:
        """Return the current selected option."""
        return self.get()

    async def async_select_option(self, option: str) -> None:
        """Change the selected option."""
        self.raise_for_scope()
        await self.entity_description.func(self.api, option)
        self.set((self.key, option))<|MERGE_RESOLUTION|>--- conflicted
+++ resolved
@@ -97,14 +97,6 @@
         self.scoped = scoped
 
     @property
-<<<<<<< HEAD
-    def available(self) -> bool:
-        """Return if seat heater is available."""
-        return super().available
-
-    @property
-=======
->>>>>>> 1da48784
     def current_option(self) -> str | None:
         """Return the current selected option."""
         value = self.get()
